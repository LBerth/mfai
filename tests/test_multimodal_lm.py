--- conflicted
+++ resolved
@@ -48,82 +48,59 @@
     [
         (
             "llama2",
-<<<<<<< HEAD
-            "Sustine et abstine condolences % contracted Expressku LookingOriginally laughable gathered redesign",
-            "Sustine et abstine objections Sanskrit hormavin 25 noting carbs contamination chatting caramel",
-        ),
-        (
-            "gpt2",
-            "Sustine et abstinegreg LXamm Local addition Immun GlassrikeFal Resurrection",
-            "Sustine et abstineohoorphLE546 Chocobo galleries Iranian thinly showc Comp",
-=======
             {
-                "llama": "Sustine et abstineAlignment Геrace sqlwesten Loggerлага Bushに同",
-                "gpt2": "Sustine et abstine decom diagn duty Hiroshima fielding richerICE refuel dexterityfest",
-                "mini_gpt2": "Sustine et abstineCaptagi charts wielding worship sqor remain Drivers worksposium",
+                "llama": ("Sustine et abstineAlignment Геrace sqlwesten Loggerлага Bushに同", "Sustine et abstinecalarote чу七egung rocequelle应arqu management"),
+                "gpt2": ("Sustine et abstine decom diagn duty Hiroshima fielding richerICE refuel dexterityfest", "Sustine et abstine BUTILLEWithin substancesly outfield Toriesfinals Jenny applied"),
+                "mini_gpt2": ("Sustine et abstineCaptagi charts wielding worship sqor remain Drivers worksposium", "Sustine et abstine Patrol reflexForest os piousShe bent investigations 1972 Corp"),
             },
         ),
         (
             "gpt2",
             {
-                "llama": "Sustine et abstine współ terrestführtrange지edتズ ownershipantal",
-                "gpt2": "Sustine et abstine outright Manila TraymoralNeitherTargetcylå Hue hello",
-                "mini_gpt2": "Sustine et abstine works Rowling Gum finite fallen DiveivingDavis Clarke Ronald",
+                "llama": ("Sustine et abstine współ terrestführtrange지edتズ ownershipantal", "Sustine et abstine Cot plug机ϵ VianéWebView intention dinast Grab"),
+                "gpt2": ("Sustine et abstine outright Manila TraymoralNeitherTargetcylå Hue hello", "Sustine et abstine marineFamily comprehensiveBabySecureの� erroneous Hogan cour standalone"),
+                "mini_gpt2": ("Sustine et abstine works Rowling Gum finite fallen DiveivingDavis Clarke Ronald", "Sustine et abstineomingruit hindsight specialsIndependentneedparseeddyanderingRaw"),
             },
->>>>>>> 2b23ef5e
         ),
     ],
 )
 def test_multimodal_llm(backend_target):
     torch.manual_seed(999)
-<<<<<<< HEAD
-    backend, target_false, target_true = backend_target
-    tokenizer = GPT2Tokenizer()
-    for force_vision, target in ((False, target_false), (True, target_true)):
-=======
     backend, target = backend_target
-    for tokenizer in [
-        LlamaTokenizer(),
-        GPT2Tokenizer(),
-        MiniTokenizer(GPT2Tokenizer()),
-    ]:
->>>>>>> 2b23ef5e
-        model = MultiModalLM(
-            settings=MultiModalLMSettings(
-                vision_input_shape=(3, 3, 2, 1),
-                backend=backend,
-                n_heads=1,
-                n_layers=1,
-                emb_dim=32,
-                hidden_dim=32,
-                context_length=32,
-<<<<<<< HEAD
-                inject_vision_each_stage=force_vision, 
+    for force_vision in (False, True):
+        for tokenizer in [
+            LlamaTokenizer(),
+            GPT2Tokenizer(),
+            MiniTokenizer(GPT2Tokenizer()),
+        ]:
+            model = MultiModalLM(
+                settings=MultiModalLMSettings(
+                    vision_input_shape=(3, 3, 2, 1),
+                    backend=backend,
+                    n_heads=1,
+                    n_layers=1,
+                    emb_dim=32,
+                    hidden_dim=32,
+                    context_length=32,
+                    inject_vision_each_stage=force_vision,
+                ),
+                vocab_size=tokenizer.vocab_size,
             )
-=======
-            ),
-            vocab_size=tokenizer.vocab_size,
->>>>>>> 2b23ef5e
-        )
-        vision_input = NamedTensor(
-            torch.randn(1, 3, 3, 2, 1),
-            names=("batch", "lat", "lon", "timestep", "features"),
-            feature_names=("u",),
-        )
-        encoded = tokenizer.encode("Sustine et abstine")
-        encoded_tensor = torch.tensor(encoded).unsqueeze(0)
+            vision_input = NamedTensor(
+                torch.randn(1, 3, 3, 2, 1),
+                names=("batch", "lat", "lon", "timestep", "features"),
+                feature_names=("u",),
+            )
+            encoded = tokenizer.encode("Sustine et abstine")
+            encoded_tensor = torch.tensor(encoded).unsqueeze(0)
 
-        out = generate_text_simple(
-            model=model,
-            idx=encoded_tensor,
-            max_new_tokens=10,
-            context_size=model.context_length,
-            vision_input=vision_input,
-        )
-        decoded_text = tokenizer.decode(out.squeeze(0).tolist())
+            out = generate_text_simple(
+                model=model,
+                idx=encoded_tensor,
+                max_new_tokens=10,
+                context_size=model.context_length,
+                vision_input=vision_input,
+            )
+            decoded_text = tokenizer.decode(out.squeeze(0).tolist())
 
-<<<<<<< HEAD
-        assert decoded_text == target
-=======
-        assert decoded_text == target[tokenizer.name()]
->>>>>>> 2b23ef5e
+            assert decoded_text == target[tokenizer.name()][0 if not force_vision else 1]